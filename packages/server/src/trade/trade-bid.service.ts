import {
	BadRequestException,
	Injectable,
	OnApplicationBootstrap,
	OnModuleInit,
	UnprocessableEntityException,
} from '@nestjs/common';
import { QueryRunner } from 'typeorm';
import {
	TRADE_TYPES,
	TRANSACTION_CHECK_INTERVAL,
} from './constants/trade.constants';
import { formatQuantity, isMinimumQuantity } from './helpers/trade.helper';
import {
	OrderBookEntry,
	TradeData,
	TradeResponse,
	TradeDataRedis,
} from './dtos/trade.interface';
import { UPBIT_UPDATED_COIN_INFO_TIME } from '../upbit/constants';
import { TradeNotFoundException } from './exceptions/trade.exceptions';
import { TradeAskBidService } from './trade-ask-bid.service';
import { isMainThread, Worker } from 'worker_threads';
import { query } from 'express';

@Injectable()
export class BidService extends TradeAskBidService implements OnModuleInit {
<<<<<<< HEAD

	private transactionCreateBid: boolean = false;
=======
>>>>>>> 3c4037fa
	private isProcessing: { [key: number]: boolean } = {};

    onModuleInit() {
		this.startPendingTradesProcessor();
    }

	private startPendingTradesProcessor() {
		const processBidTrades = async () => {
			try {
				await this.processPendingTrades(
					TRADE_TYPES.BUY,
					this.bidTradeService.bind(this),
				);
			} finally {
				setTimeout(processBidTrades, UPBIT_UPDATED_COIN_INFO_TIME);
			}
		};
		processBidTrades();
	}

	async calculatePercentBuy(
		user: any,
		moneyType: string,
		percent: number,
	): Promise<number> {
		const account = await this.accountRepository.findOne({
			where: { user: { id: user.userId } },
		});

		const balance = account[moneyType];
		return formatQuantity(balance * (percent / 100));
	}

	async createBidTrade(user: any, bidDto: TradeData): Promise<TradeResponse> {
		if (isMinimumQuantity(bidDto.receivedAmount * bidDto.receivedPrice)) {
			throw new BadRequestException('최소 거래 금액보다 작습니다.');
		}
<<<<<<< HEAD

		// if (this.transactionCreateBid) {
		// 	await this.waitForTransaction(() => this.transactionCreateBid);
		// }
		// this.transactionCreateBid = true;

=======
>>>>>>> 3c4037fa
		try {
			let userTrade;
			const transactionResult = await this.executeTransaction(
				async (queryRunner) => {
					if (bidDto.receivedAmount <= 0) {
						throw new BadRequestException('수량은 0보다 커야 합니다.');
					}
					const userAccount = await this.accountRepository.validateUserAccount(
						user.userId, queryRunner
					);
					await this.checkCurrencyBalance(bidDto, userAccount);
					const { receivedPrice, receivedAmount } = bidDto;

					await this.accountRepository.updateAccountCurrency(
						'availableKRW',
						-formatQuantity(receivedPrice * receivedAmount),
						userAccount.id,
						queryRunner,
					);
					userTrade = await this.tradeRepository.createTrade(
						bidDto,
						user.userId,
						TRADE_TYPES.BUY,
						queryRunner,
					);
					return {
						statusCode: 200,
						message: '거래가 정상적으로 등록되었습니다.',
					};
				},
			);
			if (transactionResult.statusCode === 200) {
				const tradeData: TradeDataRedis = {
					tradeId: userTrade.tradeId,
					userId: user.userId,
					tradeType: TRADE_TYPES.BUY,
					tradeCurrency: bidDto.typeGiven,
					assetName: bidDto.typeReceived,
					price: bidDto.receivedPrice,
					quantity: bidDto.receivedAmount,
					createdAt: userTrade.createdAt,
				};
				await this.redisRepository.createTrade(tradeData);
			}
			return transactionResult;
		}catch(error){
			console.log(error);
		}
	}

	private async checkCurrencyBalance(
		bidDto: TradeData,
		account: any,
	): Promise<number> {
		const { receivedPrice, receivedAmount } = bidDto;
		const balance = account.availableKRW;

		const givenAmount = formatQuantity(receivedPrice * receivedAmount);
		const remaining = formatQuantity(balance - givenAmount);

		if (remaining < 0) {
			throw new UnprocessableEntityException('자산이 부족합니다.');
		}

		return remaining;
	}

	private async bidTradeService(bidDto: TradeData): Promise<void> {
		if (this.isProcessing[bidDto.tradeId]) {
			return;
		}

		this.isProcessing[bidDto.tradeId] = true;

		try {
			const { userId, typeGiven } = bidDto;

			const orderbook =
				this.coinDataUpdaterService.getCoinOrderbookByBid(bidDto);

			for (const order of orderbook) {
				try {
					if (order.ask_price > bidDto.receivedPrice) break;
					const tradeResult = await this.executeTransaction(
						async (queryRunner) => {
							const account = await this.accountRepository.getAccount(userId, queryRunner);

							bidDto.accountBalance = account[typeGiven];
							bidDto.account = account;

							const remainingQuantity = await this.executeBidTrade(
								bidDto,
								order,
								queryRunner,
							);

							return !isMinimumQuantity(remainingQuantity);
						},
					);

					if (!tradeResult) break;
				} catch (error) {
					if (error instanceof TradeNotFoundException) {
						break;
					}
					throw error;
				}
			}
		} finally {
			delete this.isProcessing[bidDto.tradeId];
		}
	}

	private async executeBidTrade(
		bidDto: TradeData,
		order: OrderBookEntry,
		queryRunner: QueryRunner,
	): Promise<number> {
		const tradeData = await this.tradeRepository.findTradeWithLock(
			bidDto.tradeId,
			queryRunner,
		);
		if (!tradeData || isMinimumQuantity(tradeData.quantity)) {
			return 0;
		}
		const { ask_price, ask_size } = order;
		const { userId, account, typeReceived, krw } = bidDto;

		const buyData = { ...tradeData };
		buyData.quantity = formatQuantity(
			tradeData.quantity >= ask_size ? ask_size : tradeData.quantity,
		);

		if (isMinimumQuantity(buyData.quantity)) {
			return 0;
		}

		buyData.price = formatQuantity(ask_price * krw);
		const user = await this.userRepository.getUserByQueryRunner(userId,queryRunner);

		await this.tradeHistoryRepository.createTradeHistory(
			user,
			buyData,
			queryRunner,
		);

		const asset = await this.assetRepository.getAsset(
			account.id,
			typeReceived,
			queryRunner,
		);

		await this.processAssetUpdate(bidDto, asset, buyData, queryRunner);
		await this.updateAccountBalances(bidDto, buyData, queryRunner);
		return await this.updateTradeData(tradeData, buyData, queryRunner);
	}

	private async processAssetUpdate(
		bidDto: TradeData,
		asset: any,
		buyData: any,
		queryRunner: QueryRunner,
	): Promise<void> {
		if (asset) {
			asset.price = formatQuantity(
				asset.price + buyData.price * buyData.quantity,
			);
			asset.quantity = formatQuantity(asset.quantity + buyData.quantity);
			asset.availableQuantity = formatQuantity(
				asset.availableQuantity + buyData.quantity,
			);

			await this.assetRepository.updateAssetQuantityPrice(asset, queryRunner);
		} else {
			await this.assetRepository.createAsset(
				bidDto.typeReceived,
				bidDto.account,
				formatQuantity(buyData.price * buyData.quantity),
				formatQuantity(buyData.quantity),
				queryRunner,
			);
		}
	}

	private async updateAccountBalances(
		bidDto: TradeData,
		buyData: any,
		queryRunner: QueryRunner,
	): Promise<void> {
		const { account, typeGiven, typeReceived } = bidDto;
		const userAccount = await this.accountRepository.getAccount(
			bidDto.userId,
			queryRunner,
		);

		if (typeReceived === 'BTC') {
			const btcQuantity = formatQuantity(account.BTC + buyData.quantity);
			await this.accountRepository.updateAccountBTC(
				userAccount.id,
				btcQuantity,
				queryRunner,
			);
		}

		const returnChange = formatQuantity(buyData.price * buyData.quantity);

		const change = formatQuantity(
			(bidDto.receivedPrice - buyData.price) * buyData.quantity,
		);
		
		await this.accountRepository.updateAccountCurrency(
			typeGiven,
			-returnChange,
			userAccount.id,
			queryRunner,
		);

		await this.accountRepository.updateAccountCurrency(
			'availableKRW',
			change,
			userAccount.id,
			queryRunner,
		);
	}
}
<|MERGE_RESOLUTION|>--- conflicted
+++ resolved
@@ -1,303 +1,289 @@
-import {
-	BadRequestException,
-	Injectable,
-	OnApplicationBootstrap,
-	OnModuleInit,
-	UnprocessableEntityException,
-} from '@nestjs/common';
-import { QueryRunner } from 'typeorm';
-import {
-	TRADE_TYPES,
-	TRANSACTION_CHECK_INTERVAL,
-} from './constants/trade.constants';
-import { formatQuantity, isMinimumQuantity } from './helpers/trade.helper';
-import {
-	OrderBookEntry,
-	TradeData,
-	TradeResponse,
-	TradeDataRedis,
-} from './dtos/trade.interface';
-import { UPBIT_UPDATED_COIN_INFO_TIME } from '../upbit/constants';
-import { TradeNotFoundException } from './exceptions/trade.exceptions';
-import { TradeAskBidService } from './trade-ask-bid.service';
-import { isMainThread, Worker } from 'worker_threads';
-import { query } from 'express';
-
-@Injectable()
-export class BidService extends TradeAskBidService implements OnModuleInit {
-<<<<<<< HEAD
-
-	private transactionCreateBid: boolean = false;
-=======
->>>>>>> 3c4037fa
-	private isProcessing: { [key: number]: boolean } = {};
-
-    onModuleInit() {
-		this.startPendingTradesProcessor();
-    }
-
-	private startPendingTradesProcessor() {
-		const processBidTrades = async () => {
-			try {
-				await this.processPendingTrades(
-					TRADE_TYPES.BUY,
-					this.bidTradeService.bind(this),
-				);
-			} finally {
-				setTimeout(processBidTrades, UPBIT_UPDATED_COIN_INFO_TIME);
-			}
-		};
-		processBidTrades();
-	}
-
-	async calculatePercentBuy(
-		user: any,
-		moneyType: string,
-		percent: number,
-	): Promise<number> {
-		const account = await this.accountRepository.findOne({
-			where: { user: { id: user.userId } },
-		});
-
-		const balance = account[moneyType];
-		return formatQuantity(balance * (percent / 100));
-	}
-
-	async createBidTrade(user: any, bidDto: TradeData): Promise<TradeResponse> {
-		if (isMinimumQuantity(bidDto.receivedAmount * bidDto.receivedPrice)) {
-			throw new BadRequestException('최소 거래 금액보다 작습니다.');
-		}
-<<<<<<< HEAD
-
-		// if (this.transactionCreateBid) {
-		// 	await this.waitForTransaction(() => this.transactionCreateBid);
-		// }
-		// this.transactionCreateBid = true;
-
-=======
->>>>>>> 3c4037fa
-		try {
-			let userTrade;
-			const transactionResult = await this.executeTransaction(
-				async (queryRunner) => {
-					if (bidDto.receivedAmount <= 0) {
-						throw new BadRequestException('수량은 0보다 커야 합니다.');
-					}
-					const userAccount = await this.accountRepository.validateUserAccount(
-						user.userId, queryRunner
-					);
-					await this.checkCurrencyBalance(bidDto, userAccount);
-					const { receivedPrice, receivedAmount } = bidDto;
-
-					await this.accountRepository.updateAccountCurrency(
-						'availableKRW',
-						-formatQuantity(receivedPrice * receivedAmount),
-						userAccount.id,
-						queryRunner,
-					);
-					userTrade = await this.tradeRepository.createTrade(
-						bidDto,
-						user.userId,
-						TRADE_TYPES.BUY,
-						queryRunner,
-					);
-					return {
-						statusCode: 200,
-						message: '거래가 정상적으로 등록되었습니다.',
-					};
-				},
-			);
-			if (transactionResult.statusCode === 200) {
-				const tradeData: TradeDataRedis = {
-					tradeId: userTrade.tradeId,
-					userId: user.userId,
-					tradeType: TRADE_TYPES.BUY,
-					tradeCurrency: bidDto.typeGiven,
-					assetName: bidDto.typeReceived,
-					price: bidDto.receivedPrice,
-					quantity: bidDto.receivedAmount,
-					createdAt: userTrade.createdAt,
-				};
-				await this.redisRepository.createTrade(tradeData);
-			}
-			return transactionResult;
-		}catch(error){
-			console.log(error);
-		}
-	}
-
-	private async checkCurrencyBalance(
-		bidDto: TradeData,
-		account: any,
-	): Promise<number> {
-		const { receivedPrice, receivedAmount } = bidDto;
-		const balance = account.availableKRW;
-
-		const givenAmount = formatQuantity(receivedPrice * receivedAmount);
-		const remaining = formatQuantity(balance - givenAmount);
-
-		if (remaining < 0) {
-			throw new UnprocessableEntityException('자산이 부족합니다.');
-		}
-
-		return remaining;
-	}
-
-	private async bidTradeService(bidDto: TradeData): Promise<void> {
-		if (this.isProcessing[bidDto.tradeId]) {
-			return;
-		}
-
-		this.isProcessing[bidDto.tradeId] = true;
-
-		try {
-			const { userId, typeGiven } = bidDto;
-
-			const orderbook =
-				this.coinDataUpdaterService.getCoinOrderbookByBid(bidDto);
-
-			for (const order of orderbook) {
-				try {
-					if (order.ask_price > bidDto.receivedPrice) break;
-					const tradeResult = await this.executeTransaction(
-						async (queryRunner) => {
-							const account = await this.accountRepository.getAccount(userId, queryRunner);
-
-							bidDto.accountBalance = account[typeGiven];
-							bidDto.account = account;
-
-							const remainingQuantity = await this.executeBidTrade(
-								bidDto,
-								order,
-								queryRunner,
-							);
-
-							return !isMinimumQuantity(remainingQuantity);
-						},
-					);
-
-					if (!tradeResult) break;
-				} catch (error) {
-					if (error instanceof TradeNotFoundException) {
-						break;
-					}
-					throw error;
-				}
-			}
-		} finally {
-			delete this.isProcessing[bidDto.tradeId];
-		}
-	}
-
-	private async executeBidTrade(
-		bidDto: TradeData,
-		order: OrderBookEntry,
-		queryRunner: QueryRunner,
-	): Promise<number> {
-		const tradeData = await this.tradeRepository.findTradeWithLock(
-			bidDto.tradeId,
-			queryRunner,
-		);
-		if (!tradeData || isMinimumQuantity(tradeData.quantity)) {
-			return 0;
-		}
-		const { ask_price, ask_size } = order;
-		const { userId, account, typeReceived, krw } = bidDto;
-
-		const buyData = { ...tradeData };
-		buyData.quantity = formatQuantity(
-			tradeData.quantity >= ask_size ? ask_size : tradeData.quantity,
-		);
-
-		if (isMinimumQuantity(buyData.quantity)) {
-			return 0;
-		}
-
-		buyData.price = formatQuantity(ask_price * krw);
-		const user = await this.userRepository.getUserByQueryRunner(userId,queryRunner);
-
-		await this.tradeHistoryRepository.createTradeHistory(
-			user,
-			buyData,
-			queryRunner,
-		);
-
-		const asset = await this.assetRepository.getAsset(
-			account.id,
-			typeReceived,
-			queryRunner,
-		);
-
-		await this.processAssetUpdate(bidDto, asset, buyData, queryRunner);
-		await this.updateAccountBalances(bidDto, buyData, queryRunner);
-		return await this.updateTradeData(tradeData, buyData, queryRunner);
-	}
-
-	private async processAssetUpdate(
-		bidDto: TradeData,
-		asset: any,
-		buyData: any,
-		queryRunner: QueryRunner,
-	): Promise<void> {
-		if (asset) {
-			asset.price = formatQuantity(
-				asset.price + buyData.price * buyData.quantity,
-			);
-			asset.quantity = formatQuantity(asset.quantity + buyData.quantity);
-			asset.availableQuantity = formatQuantity(
-				asset.availableQuantity + buyData.quantity,
-			);
-
-			await this.assetRepository.updateAssetQuantityPrice(asset, queryRunner);
-		} else {
-			await this.assetRepository.createAsset(
-				bidDto.typeReceived,
-				bidDto.account,
-				formatQuantity(buyData.price * buyData.quantity),
-				formatQuantity(buyData.quantity),
-				queryRunner,
-			);
-		}
-	}
-
-	private async updateAccountBalances(
-		bidDto: TradeData,
-		buyData: any,
-		queryRunner: QueryRunner,
-	): Promise<void> {
-		const { account, typeGiven, typeReceived } = bidDto;
-		const userAccount = await this.accountRepository.getAccount(
-			bidDto.userId,
-			queryRunner,
-		);
-
-		if (typeReceived === 'BTC') {
-			const btcQuantity = formatQuantity(account.BTC + buyData.quantity);
-			await this.accountRepository.updateAccountBTC(
-				userAccount.id,
-				btcQuantity,
-				queryRunner,
-			);
-		}
-
-		const returnChange = formatQuantity(buyData.price * buyData.quantity);
-
-		const change = formatQuantity(
-			(bidDto.receivedPrice - buyData.price) * buyData.quantity,
-		);
-		
-		await this.accountRepository.updateAccountCurrency(
-			typeGiven,
-			-returnChange,
-			userAccount.id,
-			queryRunner,
-		);
-
-		await this.accountRepository.updateAccountCurrency(
-			'availableKRW',
-			change,
-			userAccount.id,
-			queryRunner,
-		);
-	}
-}
+import {
+	BadRequestException,
+	Injectable,
+	OnApplicationBootstrap,
+	OnModuleInit,
+	UnprocessableEntityException,
+} from '@nestjs/common';
+import { QueryRunner } from 'typeorm';
+import {
+	TRADE_TYPES,
+	TRANSACTION_CHECK_INTERVAL,
+} from './constants/trade.constants';
+import { formatQuantity, isMinimumQuantity } from './helpers/trade.helper';
+import {
+	OrderBookEntry,
+	TradeData,
+	TradeResponse,
+	TradeDataRedis,
+} from './dtos/trade.interface';
+import { UPBIT_UPDATED_COIN_INFO_TIME } from '../upbit/constants';
+import { TradeNotFoundException } from './exceptions/trade.exceptions';
+import { TradeAskBidService } from './trade-ask-bid.service';
+import { isMainThread, Worker } from 'worker_threads';
+import { query } from 'express';
+
+@Injectable()
+export class BidService extends TradeAskBidService implements OnModuleInit {
+	private isProcessing: { [key: number]: boolean } = {};
+
+    onModuleInit() {
+		this.startPendingTradesProcessor();
+    }
+
+	private startPendingTradesProcessor() {
+		const processBidTrades = async () => {
+			try {
+				await this.processPendingTrades(
+					TRADE_TYPES.BUY,
+					this.bidTradeService.bind(this),
+				);
+			} finally {
+				setTimeout(processBidTrades, UPBIT_UPDATED_COIN_INFO_TIME);
+			}
+		};
+		processBidTrades();
+	}
+
+	async calculatePercentBuy(
+		user: any,
+		moneyType: string,
+		percent: number,
+	): Promise<number> {
+		const account = await this.accountRepository.findOne({
+			where: { user: { id: user.userId } },
+		});
+
+		const balance = account[moneyType];
+		return formatQuantity(balance * (percent / 100));
+	}
+
+	async createBidTrade(user: any, bidDto: TradeData): Promise<TradeResponse> {
+		if (isMinimumQuantity(bidDto.receivedAmount * bidDto.receivedPrice)) {
+			throw new BadRequestException('최소 거래 금액보다 작습니다.');
+		}
+		try {
+			let userTrade;
+			const transactionResult = await this.executeTransaction(
+				async (queryRunner) => {
+					if (bidDto.receivedAmount <= 0) {
+						throw new BadRequestException('수량은 0보다 커야 합니다.');
+					}
+					const userAccount = await this.accountRepository.validateUserAccount(
+						user.userId, queryRunner
+					);
+					await this.checkCurrencyBalance(bidDto, userAccount);
+					const { receivedPrice, receivedAmount } = bidDto;
+
+					await this.accountRepository.updateAccountCurrency(
+						'availableKRW',
+						-formatQuantity(receivedPrice * receivedAmount),
+						userAccount.id,
+						queryRunner,
+					);
+					userTrade = await this.tradeRepository.createTrade(
+						bidDto,
+						user.userId,
+						TRADE_TYPES.BUY,
+						queryRunner,
+					);
+					return {
+						statusCode: 200,
+						message: '거래가 정상적으로 등록되었습니다.',
+					};
+				},
+			);
+			if (transactionResult.statusCode === 200) {
+				const tradeData: TradeDataRedis = {
+					tradeId: userTrade.tradeId,
+					userId: user.userId,
+					tradeType: TRADE_TYPES.BUY,
+					tradeCurrency: bidDto.typeGiven,
+					assetName: bidDto.typeReceived,
+					price: bidDto.receivedPrice,
+					quantity: bidDto.receivedAmount,
+					createdAt: userTrade.createdAt,
+				};
+				await this.redisRepository.createTrade(tradeData);
+			}
+			return transactionResult;
+		}catch(error){
+			console.log(error);
+		}
+	}
+
+	private async checkCurrencyBalance(
+		bidDto: TradeData,
+		account: any,
+	): Promise<number> {
+		const { receivedPrice, receivedAmount } = bidDto;
+		const balance = account.availableKRW;
+
+		const givenAmount = formatQuantity(receivedPrice * receivedAmount);
+		const remaining = formatQuantity(balance - givenAmount);
+
+		if (remaining < 0) {
+			throw new UnprocessableEntityException('자산이 부족합니다.');
+		}
+
+		return remaining;
+	}
+
+	private async bidTradeService(bidDto: TradeData): Promise<void> {
+		if (this.isProcessing[bidDto.tradeId]) {
+			return;
+		}
+
+		this.isProcessing[bidDto.tradeId] = true;
+
+		try {
+			const { userId, typeGiven } = bidDto;
+
+			const orderbook =
+				this.coinDataUpdaterService.getCoinOrderbookByBid(bidDto);
+
+			for (const order of orderbook) {
+				try {
+					if (order.ask_price > bidDto.receivedPrice) break;
+					const tradeResult = await this.executeTransaction(
+						async (queryRunner) => {
+							const account = await this.accountRepository.getAccount(userId, queryRunner);
+
+							bidDto.accountBalance = account[typeGiven];
+							bidDto.account = account;
+
+							const remainingQuantity = await this.executeBidTrade(
+								bidDto,
+								order,
+								queryRunner,
+							);
+
+							return !isMinimumQuantity(remainingQuantity);
+						},
+					);
+
+					if (!tradeResult) break;
+				} catch (error) {
+					if (error instanceof TradeNotFoundException) {
+						break;
+					}
+					throw error;
+				}
+			}
+		} finally {
+			delete this.isProcessing[bidDto.tradeId];
+		}
+	}
+
+	private async executeBidTrade(
+		bidDto: TradeData,
+		order: OrderBookEntry,
+		queryRunner: QueryRunner,
+	): Promise<number> {
+		const tradeData = await this.tradeRepository.findTradeWithLock(
+			bidDto.tradeId,
+			queryRunner,
+		);
+		if (!tradeData || isMinimumQuantity(tradeData.quantity)) {
+			return 0;
+		}
+		const { ask_price, ask_size } = order;
+		const { userId, account, typeReceived, krw } = bidDto;
+
+		const buyData = { ...tradeData };
+		buyData.quantity = formatQuantity(
+			tradeData.quantity >= ask_size ? ask_size : tradeData.quantity,
+		);
+
+		if (isMinimumQuantity(buyData.quantity)) {
+			return 0;
+		}
+
+		buyData.price = formatQuantity(ask_price * krw);
+		const user = await this.userRepository.getUserByQueryRunner(userId,queryRunner);
+
+		await this.tradeHistoryRepository.createTradeHistory(
+			user,
+			buyData,
+			queryRunner,
+		);
+
+		const asset = await this.assetRepository.getAsset(
+			account.id,
+			typeReceived,
+			queryRunner,
+		);
+
+		await this.processAssetUpdate(bidDto, asset, buyData, queryRunner);
+		await this.updateAccountBalances(bidDto, buyData, queryRunner);
+		return await this.updateTradeData(tradeData, buyData, queryRunner);
+	}
+
+	private async processAssetUpdate(
+		bidDto: TradeData,
+		asset: any,
+		buyData: any,
+		queryRunner: QueryRunner,
+	): Promise<void> {
+		if (asset) {
+			asset.price = formatQuantity(
+				asset.price + buyData.price * buyData.quantity,
+			);
+			asset.quantity = formatQuantity(asset.quantity + buyData.quantity);
+			asset.availableQuantity = formatQuantity(
+				asset.availableQuantity + buyData.quantity,
+			);
+
+			await this.assetRepository.updateAssetQuantityPrice(asset, queryRunner);
+		} else {
+			await this.assetRepository.createAsset(
+				bidDto.typeReceived,
+				bidDto.account,
+				formatQuantity(buyData.price * buyData.quantity),
+				formatQuantity(buyData.quantity),
+				queryRunner,
+			);
+		}
+	}
+
+	private async updateAccountBalances(
+		bidDto: TradeData,
+		buyData: any,
+		queryRunner: QueryRunner,
+	): Promise<void> {
+		const { account, typeGiven, typeReceived } = bidDto;
+		const userAccount = await this.accountRepository.getAccount(
+			bidDto.userId,
+			queryRunner,
+		);
+
+		if (typeReceived === 'BTC') {
+			const btcQuantity = formatQuantity(account.BTC + buyData.quantity);
+			await this.accountRepository.updateAccountBTC(
+				userAccount.id,
+				btcQuantity,
+				queryRunner,
+			);
+		}
+
+		const returnChange = formatQuantity(buyData.price * buyData.quantity);
+
+		const change = formatQuantity(
+			(bidDto.receivedPrice - buyData.price) * buyData.quantity,
+		);
+		
+		await this.accountRepository.updateAccountCurrency(
+			typeGiven,
+			-returnChange,
+			userAccount.id,
+			queryRunner,
+		);
+
+		await this.accountRepository.updateAccountCurrency(
+			'availableKRW',
+			change,
+			userAccount.id,
+			queryRunner,
+		);
+	}
+}