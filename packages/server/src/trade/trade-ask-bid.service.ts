import { Injectable, Logger } from '@nestjs/common';
import { AccountRepository } from '@src/account/account.repository';
import { AssetRepository } from '@src/asset/asset.repository';
import { DataSource, QueryRunner } from 'typeorm';
import { TradeRepository } from './trade.repository';
import { UserRepository } from '@src/auth/user.repository';
import { TradeHistoryRepository } from '@src/trade-history/trade-history.repository';
import { CoinDataUpdaterService } from '@src/upbit/coin-data-updater.service';
import { CoinPriceDto, TradeData } from './dtos/trade.interface';
import { formatQuantity, isMinimumQuantity } from './helpers/trade.helper';
import { TradeRedisRepository } from '@src/redis/trade-redis.repository';
import { TRADE_TYPES } from './constants/trade.constants';
import { WorkerPoolService } from './worker-pool.service';

@Injectable()
export class TradeAskBidService {
  private readonly logger = new Logger(TradeAskBidService.name);
  constructor(
    protected readonly dataSource: DataSource,
    protected readonly accountRepository: AccountRepository,
    protected readonly assetRepository: AssetRepository,
    protected readonly tradeRepository: TradeRepository,
    protected readonly userRepository: UserRepository,
    protected readonly tradeHistoryRepository: TradeHistoryRepository,
    protected readonly coinDataUpdaterService: CoinDataUpdaterService,
    protected readonly redisRepository: TradeRedisRepository,
  ) {}
  protected async processPendingTrades(
    tradeType: TRADE_TYPES.SELL | TRADE_TYPES.BUY,
    handler: (tradeDto: TradeData) => Promise<void>,
  ) {
    try {
      const coinLatestInfo = this.coinDataUpdaterService.getCoinLatestInfo();
      if (coinLatestInfo.size === 0) return;
  
      const coinPrices = this.buildCoinPrices(coinLatestInfo);
  
      const availableTrades = await this.redisRepository.findMatchingTrades(
        tradeType,
        coinPrices,
      );
<<<<<<< HEAD

=======
  
      // 병렬 처리로 모든 거래를 처리
>>>>>>> 3c4037fa
      await Promise.all(
        availableTrades.map(async (trade) => {
          try {
            const tradeDto = this.buildTradeDto(trade, coinLatestInfo, tradeType);
            this.logger.debug(`처리 중인 거래: tradeId=${tradeDto.tradeId}`);
<<<<<<< HEAD
            await handler(tradeDto); // 병렬로 실행됨
          } catch (err) {
            this.logger.error(
              `미체결 거래 처리 중 오류 발생: trade=${JSON.stringify(trade)}, error=${err.message}`,
              err.stack,
            );
          }
        })
=======
            await handler(tradeDto);
          } catch (err) {
            this.logger.error(
              `미체결 거래 처리 중 오류 발생: trade=${JSON.stringify(
                trade,
              )}, error=${err.message}`,
              err.stack,
            );
          }
        }),
>>>>>>> 3c4037fa
      );
    } catch (error) {
      this.logger.error(
        `미체결 거래 처리 전반적 오류: tradeType=${tradeType}, error=${error.message}`,
        error.stack,
      );
    } finally {
      this.logger.log(`${tradeType} 미체결 거래 처리 완료`);
    }
  }
  
  private buildCoinPrices(coinLatestInfo: Map<string, any>): CoinPriceDto[] {
    const prices: CoinPriceDto[] = [];
    coinLatestInfo.forEach((value, key) => {
      const [give, receive] = key.split('-');
      prices.push({
        give: give,
        receive: receive,
        price: value.trade_price,
      });
    });
    return prices;
  }

  private buildTradeDto(
    trade: any,
    coinLatestInfo: Map<string, any>,
    tradeType: TRADE_TYPES.BUY | TRADE_TYPES.SELL,
  ): TradeData {
    const [baseMarket, targetMarket] =
      tradeType === TRADE_TYPES.BUY
        ? [trade.assetName, trade.tradeCurrency]
        : [trade.tradeCurrency, trade.assetName];

    const krw = coinLatestInfo.get(`KRW-${baseMarket}`).trade_price;
    const another = coinLatestInfo.get(
      `${targetMarket}-${baseMarket}`,
    ).trade_price;

    return {
      userId: trade.userId,
      typeGiven: trade.tradeCurrency,
      typeReceived: trade.assetName,
      receivedPrice: trade.price,
      receivedAmount: trade.quantity,
      tradeId: trade.tradeId,
      krw: formatQuantity(krw / another),
    };
  }

  protected async executeTransaction<T>(
    callback: (queryRunner: QueryRunner) => Promise<T>,
  ): Promise<T> {
    const queryRunner = this.dataSource.createQueryRunner();
    await queryRunner.connect();
    await queryRunner.startTransaction('READ COMMITTED');

    try {
      const result = await callback(queryRunner);
      await queryRunner.commitTransaction();
      return result;
    } catch (error) {
      this.logger.error('trade 롤백중입니다.');
      await queryRunner.rollbackTransaction();
      throw error;
    } finally {
      await queryRunner.release();
    }
  }

  async updateTradeData(
    tradeData: any,
    buyData: any,
    queryRunner: QueryRunner,
  ): Promise<number> {
    tradeData.quantity = formatQuantity(tradeData.quantity - buyData.quantity);
    if (isMinimumQuantity(tradeData.quantity)) {
      await this.tradeRepository.deleteTrade(tradeData.tradeId, queryRunner);
<<<<<<< HEAD
=======
      
>>>>>>> 3c4037fa
      await this.redisRepository.deleteTrade(tradeData);
    } else {
      await this.tradeRepository.updateTradeQuantity(tradeData, queryRunner);
    }

    return tradeData.quantity;
  }
}<|MERGE_RESOLUTION|>--- conflicted
+++ resolved
@@ -39,27 +39,13 @@
         tradeType,
         coinPrices,
       );
-<<<<<<< HEAD
-
-=======
   
       // 병렬 처리로 모든 거래를 처리
->>>>>>> 3c4037fa
       await Promise.all(
         availableTrades.map(async (trade) => {
           try {
             const tradeDto = this.buildTradeDto(trade, coinLatestInfo, tradeType);
             this.logger.debug(`처리 중인 거래: tradeId=${tradeDto.tradeId}`);
-<<<<<<< HEAD
-            await handler(tradeDto); // 병렬로 실행됨
-          } catch (err) {
-            this.logger.error(
-              `미체결 거래 처리 중 오류 발생: trade=${JSON.stringify(trade)}, error=${err.message}`,
-              err.stack,
-            );
-          }
-        })
-=======
             await handler(tradeDto);
           } catch (err) {
             this.logger.error(
@@ -70,7 +56,6 @@
             );
           }
         }),
->>>>>>> 3c4037fa
       );
     } catch (error) {
       this.logger.error(
@@ -149,10 +134,7 @@
     tradeData.quantity = formatQuantity(tradeData.quantity - buyData.quantity);
     if (isMinimumQuantity(tradeData.quantity)) {
       await this.tradeRepository.deleteTrade(tradeData.tradeId, queryRunner);
-<<<<<<< HEAD
-=======
       
->>>>>>> 3c4037fa
       await this.redisRepository.deleteTrade(tradeData);
     } else {
       await this.tradeRepository.updateTradeQuantity(tradeData, queryRunner);
